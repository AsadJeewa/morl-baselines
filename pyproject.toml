[build-system]
requires = ["setuptools >= 61.0.0"]
build-backend = "setuptools.build_meta"

[project]
name = "morl-baselines"
description="Implementations of multi-objective reinforcement learning (MORL) algorithms."
readme = "README.md"
requires-python = ">= 3.8"
authors = [{ name = "Florian Felten & Lucas Alegre", email = "lucasnale@gmail.com" }]
license = { text = "MIT License" }
keywords = ["Reinforcement Learning", "Multi-Objective", "RL", "AI", "gymnasium"]
classifiers = [
    "Development Status :: 4 - Beta",  # change to `5 - Production/Stable` when ready
    "License :: OSI Approved :: MIT License",
    "Programming Language :: Python :: 3",
    "Programming Language :: Python :: 3.8",
    "Programming Language :: Python :: 3.9",
    "Programming Language :: Python :: 3.10",
    'Intended Audience :: Science/Research',
    'Topic :: Scientific/Engineering :: Artificial Intelligence',
]
dependencies = [
    "mo-gymnasium >=1.1.0",
<<<<<<< HEAD
    "gymnasium>=1.0.0a2",
=======
    "gymnasium>=1.0.0",
>>>>>>> 8d2f89b4
    "numpy >=1.21.0,<2.0.0",
    "torch >=1.12.0",
    "pygame >=2.1.0",
    "scipy >=1.7.3",
    "pymoo >=0.6.0",
    "wandb >=0.14.0",
    "imageio",
    "moviepy",
    "seaborn",
    "cvxpy",
    "fire",
]
dynamic = ["version"]

[project.optional-dependencies]
# Update dependencies in `all` if any are added or removed
# OLS requires pycddlib and libgmp to be installed, which does not work on MacOS for now.
<<<<<<< HEAD
ols = ["pycddlib == 2.1.6"]
gpi = ["pycddlib == 2.1.6"]

all = [
    # OLS & GPI
    "pycddlib == 2.1.6",
=======
ols = ["pycddlib==2.1.6"]
gpi = ["pycddlib==2.1.6"]

all = [
    # OLS & GPI
    "pycddlib==2.1.6",
>>>>>>> 8d2f89b4
]
testing = ["pytest ==7.1.3"]

[project.urls]
Homepage = "https://lucasalegre.github.io/morl-baselines/"
Repository = "https://github.com/LucasAlegre/morl-baselines"
Documentation = "https://lucasalegre.github.io/morl-baselines/"
"Bug Report" = "https://github.com/LucasAlegre/morl-baselines/issues"

[tool.setuptools]
include-package-data = true

[tool.setuptools.packages.find]
include = ["morl_baselines", "morl_baselines.*", "examples", "examples.*"]

[tool.setuptools.package-data]
morl_baselines = ["*.json", "assets/*"]

# Linting, testing, ... ########################################################
[tool.black]
line-length = 127
target-version = ['py38', 'py39', 'py310']
include = '\.pyi?$'

[tool.isort]
atomic = true
profile = "black"
src_paths = ["morl_baselines"]
extra_standard_library = ["typing_extensions"]
indent = 4
lines_after_imports = 2
multi_line_output = 3<|MERGE_RESOLUTION|>--- conflicted
+++ resolved
@@ -22,11 +22,7 @@
 ]
 dependencies = [
     "mo-gymnasium >=1.1.0",
-<<<<<<< HEAD
-    "gymnasium>=1.0.0a2",
-=======
     "gymnasium>=1.0.0",
->>>>>>> 8d2f89b4
     "numpy >=1.21.0,<2.0.0",
     "torch >=1.12.0",
     "pygame >=2.1.0",
@@ -44,21 +40,12 @@
 [project.optional-dependencies]
 # Update dependencies in `all` if any are added or removed
 # OLS requires pycddlib and libgmp to be installed, which does not work on MacOS for now.
-<<<<<<< HEAD
-ols = ["pycddlib == 2.1.6"]
-gpi = ["pycddlib == 2.1.6"]
-
-all = [
-    # OLS & GPI
-    "pycddlib == 2.1.6",
-=======
 ols = ["pycddlib==2.1.6"]
 gpi = ["pycddlib==2.1.6"]
 
 all = [
     # OLS & GPI
     "pycddlib==2.1.6",
->>>>>>> 8d2f89b4
 ]
 testing = ["pytest ==7.1.3"]
 
